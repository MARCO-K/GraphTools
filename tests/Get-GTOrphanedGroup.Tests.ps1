--- conflicted
+++ resolved
@@ -1,33 +1,13 @@
 Describe "Get-GTOrphanedGroup" {
     BeforeAll {
-<<<<<<< HEAD
-        # Define stubs for dependencies to ensure Mock works
-        function Install-GTRequiredModule {}
-        function Initialize-GTGraphConnection { return $true }
-        function Test-GTGraphScopes { return $true }
-        function Write-PSFMessage {}
-        function Stop-PSFFunction {}
-        function Get-GTGraphErrorDetails {}
-        function Get-MgBetaGroup {}
-
         # Use Pester Mocks for dependencies
-        Mock -CommandName Install-GTRequiredModule -MockWith {} -Verifiable
-        Mock -CommandName Initialize-GTGraphConnection -MockWith { return $true } -Verifiable
-        Mock -CommandName Test-GTGraphScopes -MockWith { return $true } -Verifiable
-        Mock -CommandName Write-PSFMessage -MockWith {} -Verifiable
-        Mock -CommandName Stop-PSFFunction -MockWith {} -Verifiable
-        Mock -CommandName Get-GTGraphErrorDetails -MockWith {} -Verifiable
+        Mock -CommandName Install-GTRequiredModule -MockWith { } -Verifiable
+        Mock -CommandName Initialize-GTGraphConnection -MockWith { } -Verifiable
+        Mock -CommandName Write-PSFMessage -MockWith { } -Verifiable
+        Mock -CommandName Stop-PSFFunction -MockWith { } -Verifiable
+        Mock -CommandName Get-GTGraphErrorDetails -MockWith { } -Verifiable
 
         # Dot-source the function in the Describe scope
-=======
-        # Define stub functions FIRST (before sourcing the function)
-        function Install-GTRequiredModule { param([string[]]$ModuleNames, [string]$Scope, [switch]$AllowPrerelease) }
-        function Test-GTGraphScopes { param([string[]]$RequiredScopes, [switch]$Reconnect, [switch]$Quiet) return $true }
-        function Write-PSFMessage { param($Level, $Message, $ErrorRecord) }
-        function Get-GTGraphErrorDetails { param($Exception, $ResourceType) return @{ LogLevel = 'Error'; Reason = 'Mock error' } }
-        
-        # Dot-source the function
->>>>>>> 3e945995
         . "$PSScriptRoot/../functions/Get-GTOrphanedGroup.ps1"
         
         # Now add Get-MgBetaGroup stub AFTER the function is loaded
@@ -54,144 +34,62 @@
             { Get-GTOrphanedGroup -NewSession } | Should -Not -Throw
         }
 
-        It "should accept CheckEmpty switch" {
-<<<<<<< HEAD
+        It "should accept Scope parameter" {
             Mock -CommandName "Get-MgBetaGroup" -MockWith { return @() }
-=======
->>>>>>> 3e945995
-            { Get-GTOrphanedGroup -CheckEmpty } | Should -Not -Throw
-        }
-
-        It "should accept CheckDisabledOwners switch" {
-<<<<<<< HEAD
-            Mock -CommandName "Get-MgBetaGroup" -MockWith { return @() }
-=======
->>>>>>> 3e945995
-            { Get-GTOrphanedGroup -CheckDisabledOwners } | Should -Not -Throw
+            { Get-GTOrphanedGroup -Scope 'Group.Read.All' } | Should -Not -Throw
         }
     }
 
     Context "Logic Verification" {
         It "should identify groups with no owners" {
-<<<<<<< HEAD
-            $mockGroup = @([PSCustomObject]@{
-                    Id              = "1"
-                    DisplayName     = "No Owner Group"
-                    Owners          = @()
-                    Members         = @(@{Id = "m1" })
-                    DeletedDateTime = $null
-                    MailEnabled     = $false
-                    SecurityEnabled = $true
-                    GroupTypes      = @()
-                    Visibility      = "Private"
-                    CreatedDateTime = (Get-Date)
-                })
-            Mock -CommandName "Get-MgBetaGroup" -MockWith { return $mockGroup }
-=======
             $mockGroup = [PSCustomObject]@{
                 Id              = "1"
                 DisplayName     = "No Owner Group"
                 Owners          = @()
                 Members         = @(@{Id = "m1" })
                 DeletedDateTime = $null
-                MailEnabled     = $false
-                SecurityEnabled = $true
-                GroupTypes      = @()
-                Visibility      = "Private"
-                CreatedDateTime = (Get-Date)
             }
-            Mock -CommandName "Get-MgBetaGroup" -MockWith { return @($mockGroup) }
->>>>>>> 3e945995
+            Mock -CommandName "Get-MgBetaGroup" -MockWith { return $mockGroup }
             
             $result = Get-GTOrphanedGroup
             $result.Count | Should -Be 1
             $result[0].OrphanReason | Should -Match "NoOwners"
         }
 
-<<<<<<< HEAD
-        It "should identify groups with all owners disabled when -CheckDisabledOwners is used" {
-=======
-        It "should identify groups with all owners disabled when CheckDisabledOwners is used" {
->>>>>>> 3e945995
+        It "should identify groups with all owners disabled" {
             $mockOwner = [PSCustomObject]@{
                 Id                   = "o1"
                 AccountEnabled       = $false
                 AdditionalProperties = @{ accountEnabled = $false }
             }
-<<<<<<< HEAD
-            $mockGroup = @([PSCustomObject]@{
-                    Id              = "2"
-                    DisplayName     = "Disabled Owner Group"
-                    Owners          = @($mockOwner)
-                    Members         = @(@{Id = "m1" })
-                    DeletedDateTime = $null
-                    MailEnabled     = $false
-                    SecurityEnabled = $true
-                    GroupTypes      = @()
-                    Visibility      = "Private"
-                    CreatedDateTime = (Get-Date)
-                })
-            Mock -CommandName "Get-MgBetaGroup" -MockWith { return $mockGroup }
-=======
             $mockGroup = [PSCustomObject]@{
                 Id              = "2"
                 DisplayName     = "Disabled Owner Group"
                 Owners          = @($mockOwner)
                 Members         = @(@{Id = "m1" })
                 DeletedDateTime = $null
-                MailEnabled     = $false
-                SecurityEnabled = $true
-                GroupTypes      = @()
-                Visibility      = "Private"
-                CreatedDateTime = (Get-Date)
             }
-            Mock -CommandName "Get-MgBetaGroup" -MockWith { return @($mockGroup) }
->>>>>>> 3e945995
+            Mock -CommandName "Get-MgBetaGroup" -MockWith { return $mockGroup }
 
             $result = Get-GTOrphanedGroup -CheckDisabledOwners
             $result.Count | Should -Be 1
             $result[0].OrphanReason | Should -Match "AllOwnersDisabled"
         }
 
-<<<<<<< HEAD
-        It "should identify empty groups when -CheckEmpty is used" {
-=======
-        It "should identify empty groups when CheckEmpty is used" {
->>>>>>> 3e945995
+        It "should identify empty groups" {
             $mockOwner = [PSCustomObject]@{
                 Id                   = "o1"
                 AccountEnabled       = $true
                 AdditionalProperties = @{ accountEnabled = $true }
             }
-<<<<<<< HEAD
-            $mockGroup = @([PSCustomObject]@{
-                    Id              = "3"
-                    DisplayName     = "Empty Group"
-                    Owners          = @($mockOwner)
-                    Members         = @()
-                    DeletedDateTime = $null
-                    MailEnabled     = $false
-                    SecurityEnabled = $true
-                    GroupTypes      = @()
-                    Visibility      = "Private"
-                    CreatedDateTime = (Get-Date)
-                })
-            Mock -CommandName "Get-MgBetaGroup" -MockWith { return $mockGroup }
-=======
             $mockGroup = [PSCustomObject]@{
                 Id              = "3"
                 DisplayName     = "Empty Group"
                 Owners          = @($mockOwner)
                 Members         = @()
                 DeletedDateTime = $null
-                MailEnabled     = $false
-                SecurityEnabled = $true
-                GroupTypes      = @()
-                Visibility      = "Private"
-                CreatedDateTime = (Get-Date)
             }
-            Mock -CommandName "Get-MgBetaGroup" -MockWith { return @($mockGroup) }
->>>>>>> 3e945995
+            Mock -CommandName "Get-MgBetaGroup" -MockWith { return $mockGroup }
 
             $result = Get-GTOrphanedGroup -CheckEmpty
             $result.Count | Should -Be 1
