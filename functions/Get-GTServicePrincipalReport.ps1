--- conflicted
+++ resolved
@@ -111,13 +111,8 @@
             if ($ExpandOwners) { $expand.Add('owners') }
 
             $params = @{
-<<<<<<< HEAD
-                All         = $true
-                Property    = $properties
-=======
                 All = $true
                 Property = $properties
->>>>>>> 7469ba9c
                 ErrorAction = 'Stop'
             }
             if ($expand.Count -gt 0) { $params['ExpandProperty'] = $expand }
@@ -196,19 +191,6 @@
                     $reportObject['PasswordCredentialsCount'] = if ($sp.PasswordCredentials) { $sp.PasswordCredentials.Count } else { 0 }
                     
                     # Format dates as ISO 8601 (UTC) for consistency
-<<<<<<< HEAD
-                    $reportObject['KeyCredentialExpiryDates'] = if ($sp.KeyCredentials)
-                    { 
-                        ($sp.KeyCredentials | Select-Object -ExpandProperty EndDateTime | Where-Object { $_ } | Sort-Object | ForEach-Object { $_.ToString('yyyy-MM-ddTHH:mm:ssZ') }) -join '; ' 
-                    }
-                    else { $null }
-                    
-                    $reportObject['PasswordCredentialExpiryDates'] = if ($sp.PasswordCredentials)
-                    { 
-                        ($sp.PasswordCredentials | Select-Object -ExpandProperty EndDateTime | Where-Object { $_ } | Sort-Object | ForEach-Object { $_.ToString('yyyy-MM-ddTHH:mm:ssZ') }) -join '; ' 
-                    }
-                    else { $null }
-=======
                     $reportObject['KeyCredentialExpiryDates'] = if ($sp.KeyCredentials) { 
                         ($sp.KeyCredentials | Select-Object -ExpandProperty EndDateTime | Where-Object { $_ } | Sort-Object | ForEach-Object { $_.ToString('yyyy-MM-ddTHH:mm:ssZ') }) -join '; ' 
                     } else { $null }
@@ -216,7 +198,6 @@
                     $reportObject['PasswordCredentialExpiryDates'] = if ($sp.PasswordCredentials) { 
                         ($sp.PasswordCredentials | Select-Object -ExpandProperty EndDateTime | Where-Object { $_ } | Sort-Object | ForEach-Object { $_.ToString('yyyy-MM-ddTHH:mm:ssZ') }) -join '; ' 
                     } else { $null }
->>>>>>> 7469ba9c
                 }
 
                 # Output immediately to pipeline
