--- conflicted
+++ resolved
@@ -103,14 +103,7 @@
             }
 
             # --- Build Properties & Expand ---
-<<<<<<< HEAD
-            # FIX: Initialize with empty constructor, then AddRange to avoid constructor overload errors
-            $properties = [System.Collections.Generic.List[string]]::new()
-            $properties.AddRange([string[]]@('id', 'appId', 'displayName', 'servicePrincipalType', 'accountEnabled'))
-            
-=======
             $properties = [System.Collections.Generic.List[string]]::new(@('id', 'appId', 'displayName', 'servicePrincipalType', 'accountEnabled'))
->>>>>>> c1ed5d1c
             $expand = [System.Collections.Generic.List[string]]::new()
 
             if ($IncludeSignInActivity) { $properties.Add('signInActivity') }
@@ -118,22 +111,14 @@
             if ($ExpandOwners) { $expand.Add('owners') }
 
             $params = @{
-<<<<<<< HEAD
-                All         = $true
-                Property    = $properties.ToArray()
-=======
                 All = $true
                 Property = $properties
->>>>>>> c1ed5d1c
                 ErrorAction = 'Stop'
             }
             if ($expand.Count -gt 0) { $params['ExpandProperty'] = $expand }
 
             # --- Execute Query with Fallback Logic ---
-<<<<<<< HEAD
-=======
             # We use a scriptblock to encapsulate the retry logic while keeping the pipeline open
->>>>>>> c1ed5d1c
             $ExecuteGraphQuery = {
                 if ($filter)
                 {
@@ -155,11 +140,7 @@
                         }
                         else
                         {
-<<<<<<< HEAD
-                            throw $_ 
-=======
                             throw $_ # Re-throw if it's not a filter issue
->>>>>>> c1ed5d1c
                         }
                     }
                 }
@@ -171,10 +152,7 @@
             }
 
             # --- Process & Stream Output ---
-<<<<<<< HEAD
-=======
             # We invoke the scriptblock and pipe results directly to ForEach-Object
->>>>>>> c1ed5d1c
             & $ExecuteGraphQuery | ForEach-Object {
                 $sp = $_
                 
@@ -198,10 +176,7 @@
                     if ($sp.Owners)
                     {
                         $ownerDisplayNames = $sp.Owners | ForEach-Object {
-<<<<<<< HEAD
-=======
                             # Handle dynamic object properties safely
->>>>>>> c1ed5d1c
                             if ($_.AdditionalProperties -and $_.AdditionalProperties.ContainsKey('displayName')) { $_.AdditionalProperties['displayName'] }
                             elseif ($_.DisplayName) { $_.DisplayName }
                             else { "Unknown" }
@@ -215,21 +190,6 @@
                     $reportObject['KeyCredentialsCount'] = if ($sp.KeyCredentials) { $sp.KeyCredentials.Count } else { 0 }
                     $reportObject['PasswordCredentialsCount'] = if ($sp.PasswordCredentials) { $sp.PasswordCredentials.Count } else { 0 }
                     
-<<<<<<< HEAD
-                    $reportObject['KeyCredentialExpiryDates'] = if ($sp.KeyCredentials)
-                    { 
-                        ($sp.KeyCredentials | Select-Object -ExpandProperty EndDateTime | Sort-Object | ForEach-Object { $_.ToString('yyyy-MM-ddTHH:mm:ssZ') }) -join '; ' 
-                    }
-                    else { $null }
-                    
-                    $reportObject['PasswordCredentialExpiryDates'] = if ($sp.PasswordCredentials)
-                    { 
-                        ($sp.PasswordCredentials | Select-Object -ExpandProperty EndDateTime | Sort-Object | ForEach-Object { $_.ToString('yyyy-MM-ddTHH:mm:ssZ') }) -join '; ' 
-                    }
-                    else { $null }
-                }
-
-=======
                     # Format dates as ISO 8601 (UTC) for consistency
                     $reportObject['KeyCredentialExpiryDates'] = if ($sp.KeyCredentials) { 
                         ($sp.KeyCredentials | Select-Object -ExpandProperty EndDateTime | Where-Object { $_ } | Sort-Object | ForEach-Object { $_.ToString('yyyy-MM-ddTHH:mm:ssZ') }) -join '; ' 
@@ -241,18 +201,13 @@
                 }
 
                 # Output immediately to pipeline
->>>>>>> c1ed5d1c
                 [PSCustomObject]$reportObject
             }
         }
         catch
         {
-<<<<<<< HEAD
-            $err = Get-GTGraphErrorDetails -Exception $_.Exception -ResourceType 'Service Principals'
-=======
             # Gold Standard Error Handling
             $err = Get-GTGraphErrorDetails -Exception $_.Exception -ResourceType 'resource'
->>>>>>> c1ed5d1c
             Write-PSFMessage -Level $err.LogLevel -Message "Failed to retrieve Service Principals: $($err.Reason)"
             
             throw $err.ErrorMessage
