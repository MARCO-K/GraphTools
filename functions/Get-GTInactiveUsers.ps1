function Get-GTInactiveUser
{
    <#
    .SYNOPSIS
    Retrieves user accounts with advanced filtering options including inactivity days.

    .DESCRIPTION
    Enhanced version with PSFramework logging, pipeline-friendly structure, and additional filters.

    .PARAMETER DisabledUsersOnly
    Filter for disabled user accounts

    .PARAMETER ExternalUsersOnly
    Filter for external users (Guests or #EXT# accounts)

    .PARAMETER NeverLoggedIn
    Filter for users with no login history

    .PARAMETER InactiveDaysOlderThan
    Filter for users inactive for more than X days

    .PARAMETER NewSession
    Switch to force a new Graph session

    .PARAMETER Scope
    Scopes for Graph Connection. Default includes User.Read.All and AuditLog.Read.All

    .EXAMPLE
    Get-GTInactiveUser -InactiveDaysOlderThan 90 -Verbose
    Finds users inactive for over 3 months with verbose logging

    .EXAMPLE
    Get-GTInactiveUser -ExternalUsersOnly -DisabledUsersOnly -Debug
    Debugs disabled external user processing

    .EXAMPLE
    Get-GTInactiveUser -NeverLoggedIn
    Retrieves all users who have never logged in

    .EXAMPLE
    Get-GTInactiveUser -InactiveDaysOlderThan 30 -DisabledUsersOnly
    Gets disabled users who have been inactive for more than 30 days

    .NOTES
    Requires Microsoft Graph PowerShell SDK with appropriate permissions:
    - User.Read.All
    - AuditLog.Read.All (for sign-in activity)
    #>
    [CmdletBinding()]
    [OutputType([object])]
    param(
        [switch]$DisabledUsersOnly,
        [switch]$ExternalUsersOnly,
        [switch]$NeverLoggedIn,
        [ValidateRange(1, [int]::MaxValue)]
        [int]$InactiveDaysOlderThan,

        # Switch to force a new Graph session
        [switch]$NewSession,

        # Scopes for Graph Connection
        [string[]]$Scope = @('User.Read.All', 'AuditLog.Read.All')
    )

    begin
    {
        # Module Management
        $modules = ('Microsoft.Graph.Authentication', 'Microsoft.Graph.Beta.Users')
        Install-GTRequiredModule -ModuleNames $modules -Verbose

        # Graph Connection Handling
<<<<<<< HEAD
        Initialize-GTGraphConnection -Scopes $Scope -NewSession:$NewSession

=======
        $graphConnected = Initialize-GTGraphConnection -Scopes 'User.Read.All'
        if (-not $graphConnected) {
            Write-Error "Failed to initialize Microsoft Graph connection. Aborting Get-GTInactiveUser."
            return
        }
>>>>>>> d85cd358
    }

    process
    {
        try
        {
            Write-PSFMessage -Level Verbose -Message "Fetching users from Microsoft Graph"
            $users = Get-MgBetaUser -All -Property @(
                'displayName', 'id', 'accountEnabled', 'userPrincipalName',
                'createdDateTime', 'userType', 'signinActivity',
                'RefreshTokensValidFromDateTime', 'AuthorizationInfo'
            ) -ErrorAction Stop
        }
        catch
        {
            Stop-PSFFunction -Message "Failed to retrieve users" -ErrorRecord $_ -EnableException $true
        }

        Write-PSFMessage -Level Debug -Message "Processing $($users.Count) users"

        $allUsers = foreach ($user in $users)
        {
            $signinActivity = $user.signinActivity

            # Calculate dates once for reuse
            $loginDates = @(
                $signinActivity.LastSignInDateTime
                $signinActivity.LastSuccessfulSignInDateTime
                $signinActivity.LastNonInteractiveSignInDateTime
            ) | Where-Object { $_ -ne $null }

            $maxDate = if ($loginDates.Count -gt 0)
            {
                $loginDates | Measure-Object -Maximum | Select-Object -ExpandProperty Maximum
            }

            [PSCustomObject]@{
                displayName                      = $user.displayName
                id                               = $user.id
                accountEnabled                   = $user.accountEnabled
                userPrincipalName                = $user.userPrincipalName
                createdDateTime                  = $user.createdDateTime
                userType                         = $user.userType
                RefreshTokenValidFrom            = $user.RefreshTokensValidFromDateTime
                LastSuccessfulSignInDateTime     = $signinActivity.LastSuccessfulSignInDateTime
                LastNonInteractiveSignInDateTime = $signinActivity.LastNonInteractiveSignInDateTime
                LastSignInDateTime               = $signinActivity.LastSignInDateTime
                MaxDate                          = $maxDate
                InactiveDays                     = if ($maxDate)
                {
                    (New-TimeSpan -Start $maxDate -End (Get-Date)).Days
                }
                else { 0 }
            }
        }
    }

    end
    {
        try
        {
            Write-PSFMessage -Level Verbose -Message "Applying filters to $($allUsers.Count) processed users"

            # Filter directly on array - no need for list conversion just for filtering
            $filteredUsers = $allUsers | Where-Object {
                # NeverLoggedIn condition
                (-not $NeverLoggedIn -or (-not $_.MaxDate)) -and

                # DisabledUsersOnly condition
                (-not $DisabledUsersOnly -or ($_.accountEnabled -eq $false)) -and

                # ExternalUsersOnly condition
                (-not $ExternalUsersOnly -or (
                    $_.userType -eq 'Guest' -or
                    $_.userPrincipalName -like '*#EXT#*'
                )) -and

                # InactiveDays filter
                (-not $PSBoundParameters.ContainsKey('InactiveDaysOlderThan') -or
                $_.InactiveDays -ge $InactiveDaysOlderThan)
            }

            Write-PSFMessage -Level Verbose -Message "Found $($filteredUsers.Count) matching users"
            $filteredUsers
        }
        catch
        {
            Stop-PSFFunction -Message "Filtering failed" -ErrorRecord $_ -EnableException $true
        }
    }
}<|MERGE_RESOLUTION|>--- conflicted
+++ resolved
@@ -69,16 +69,11 @@
         Install-GTRequiredModule -ModuleNames $modules -Verbose
 
         # Graph Connection Handling
-<<<<<<< HEAD
-        Initialize-GTGraphConnection -Scopes $Scope -NewSession:$NewSession
-
-=======
         $graphConnected = Initialize-GTGraphConnection -Scopes 'User.Read.All'
         if (-not $graphConnected) {
             Write-Error "Failed to initialize Microsoft Graph connection. Aborting Get-GTInactiveUser."
             return
         }
->>>>>>> d85cd358
     }
 
     process
